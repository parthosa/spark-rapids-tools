--- conflicted
+++ resolved
@@ -85,33 +85,14 @@
  * Build a SparkPlanGraph from the root of a SparkPlan tree.
  */
 object ToolsPlanGraph {
-<<<<<<< HEAD
-  // TODO: We should have a util to detect if the runtime is Databricks.
-  //      This can be achieved by checking for spark properties
-  //      spark.databricks.clusterUsageTags.clusterAllTags
-  private lazy val dbRuntimeReflection = DBReflectionContainer()
-
-  // By default call the Spark constructor. If this fails, we fall back to the DB constructor
-  def constructGraphNode(id: Long, name: String, desc: String,
-      metrics: collection.Seq[SQLPlanMetric], isPhotonNode: Boolean = false): SparkPlanGraphNode = {
-    try {
-      if (isPhotonNode) {
-        PhotonSparkPlanGraphNode(id, name, desc, metrics)
-      } else {
-        new SparkPlanGraphNode(id, name, desc, metrics)
-      }
-    } catch {
-      case _: java.lang.NoSuchMethodError =>
-        dbRuntimeReflection.constructNode(id, name, desc, metrics)
-    }
-=======
   // Captures the API loaded at runtime if any.
   var api: GraphReflectionAPI = _
 
   // The actual code used to build the graph. If the API is not available, then fallback to the
   // Spark default API.
   private lazy val graphBuilder: SparkPlanInfo => SparkPlanGraph = {
-    GraphReflectionAPIHelper.api match {
+
+  GraphReflectionAPIHelper.api match {
       case Some(_) =>
         // set the api to the available one
         api = GraphReflectionAPIHelper.api.get
@@ -135,7 +116,6 @@
   def constructGraphNode(id: Long, name: String, desc: String,
       metrics: collection.Seq[SQLPlanMetric]): SparkPlanGraphNode = {
     GraphReflectionAPIHelper.api.get.constructNode(id, name, desc, metrics)
->>>>>>> b0536809
   }
 
   // Normalize the accumName before creating it.
@@ -143,45 +123,8 @@
       accumulatorId: Long,
       metricType: String): SQLPlanMetric = {
     val accNameRef = AccumNameRef.getOrCreateAccumNameRef(name)
-<<<<<<< HEAD
-    try {
-      SQLPlanMetric(accNameRef.value, accumulatorId, metricType)
-    } catch {
-      case _: java.lang.NoSuchMethodError =>
-        dbRuntimeReflection.constructSQLPlanMetric(
-          accNameRef.value, accumulatorId, metricType)
-    }
-  }
-
-  def constructCluster(id: Long,
-      name: String,
-      desc: String,
-      nodes: mutable.ArrayBuffer[SparkPlanGraphNode],
-      metrics: collection.Seq[SQLPlanMetric],
-      isPhotonNode: Boolean = false): SparkPlanGraphCluster = {
-    try {
-      if (isPhotonNode) {
-        PhotonSparkPlanGraphCluster(id, name, desc, nodes, metrics)
-      } else {
-        new SparkPlanGraphCluster(id, name, desc, nodes, metrics)
-      }
-    } catch {
-      case _: java.lang.NoSuchMethodError =>
-        dbRuntimeReflection.constructCluster(id, name, desc, nodes, metrics)
-    }
-  }
-
-  private def constructEdge(fromId: Long, toId: Long): SparkPlanGraphEdge = {
-    try {
-      SparkPlanGraphEdge(fromId, toId)
-    } catch {
-      case _: java.lang.NoSuchMethodError =>
-        dbRuntimeReflection.constructEdge(fromId, toId)
-    }
-=======
     GraphReflectionAPIHelper.api.get.constructSQLPlanMetric(accNameRef.value, accumulatorId,
       metricType)
->>>>>>> b0536809
   }
 
   /**
@@ -269,13 +212,8 @@
         val metrics = planInfo.metrics.map { metric =>
           constructSQLPlanMetric(metric.name, metric.accumulatorId, metric.metricType)
         }
-<<<<<<< HEAD
-        val node = constructGraphNode(nodeIdGenerator.getAndIncrement(),
+        val node = api.constructNode(nodeIdGenerator.getAndIncrement(),
           planInfo.nodeName, planInfo.simpleString, metrics, isPhotonNode = isPhotonNode)
-=======
-        val node = api.constructNode(nodeIdGenerator.getAndIncrement(),
-          planInfo.nodeName, planInfo.simpleString, metrics)
->>>>>>> b0536809
         if (subgraph == null) {
           nodes += node
         } else {
