--- conflicted
+++ resolved
@@ -23,11 +23,7 @@
     <artifactId>rapids-4-spark-tools_2.12</artifactId>
     <name>RAPIDS Accelerator for Apache Spark tools</name>
     <description>RAPIDS Accelerator for Apache Spark tools</description>
-<<<<<<< HEAD
-    <version>23.02.5</version>
-=======
     <version>23.04.0-SNAPSHOT</version>
->>>>>>> 12ffd893
     <packaging>jar</packaging>
     <url>http://github.com/NVIDIA/spark-rapids-tools</url>
 
