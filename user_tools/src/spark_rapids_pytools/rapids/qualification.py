# Copyright (c) 2023-2024, NVIDIA CORPORATION.
#
# Licensed under the Apache License, Version 2.0 (the "License");
# you may not use this file except in compliance with the License.
# You may obtain a copy of the License at
#
#     http://www.apache.org/licenses/LICENSE-2.0
#
# Unless required by applicable law or agreed to in writing, software
# distributed under the License is distributed on an "AS IS" BASIS,
# WITHOUT WARRANTIES OR CONDITIONS OF ANY KIND, either express or implied.
# See the License for the specific language governing permissions and
# limitations under the License.

"""Implementation class representing wrapper around the RAPIDS acceleration Qualification tool."""

import textwrap
import json
from dataclasses import dataclass, field
from math import ceil
from typing import Any, List, Callable

import pandas as pd
from tabulate import tabulate

from spark_rapids_pytools.cloud_api.sp_types import ClusterReshape, NodeHWInfo, SparkNodeType
from spark_rapids_pytools.common.cluster_inference import ClusterInference
from spark_rapids_pytools.common.prop_manager import JSONPropertiesContainer
from spark_rapids_pytools.common.sys_storage import FSUtil
from spark_rapids_pytools.common.utilities import Utils, TemplateGenerator
from spark_rapids_pytools.pricing.price_provider import SavingsEstimator
from spark_rapids_pytools.rapids.rapids_tool import RapidsJarTool
from spark_rapids_tools.enums import QualFilterApp, QualGpuClusterReshapeType


@dataclass
class QualificationSummary:
    """
    Encapsulates the logic to organize Qualification report.
    """
    comments: Any = None
    all_apps: pd.DataFrame = None
    recommended_apps: pd.DataFrame = None
    df_result: pd.DataFrame = None
    irrelevant_speedups: bool = False
    savings_report_flag: bool = False
    sections_generators: List[Callable] = field(default_factory=lambda: [])

    def _get_total_durations(self) -> int:
        if not self.is_empty():
            return self.all_apps['App Duration'].sum()
        return 0

    def _get_total_gpu_durations(self) -> int:
        if not self.is_empty():
            return self.all_apps['Estimated GPU Duration'].sum()
        return 0

    def _get_stats_total_cost(self) -> float:
        return self.df_result['Estimated App Cost'].sum()

    def _get_stats_total_gpu_cost(self) -> float:
        return self.df_result['Estimated GPU Cost'].sum()

    def _get_stats_total_apps(self) -> int:
        if not self.is_empty():
            return len(self.all_apps)
        return 0

    def _get_stats_recommended_apps(self) -> int:
        if self.has_gpu_recommendation():
            return len(self.recommended_apps)
        return 0

    def is_empty(self) -> bool:
        if self.all_apps is not None:
            return self.all_apps.empty
        return True

    def has_gpu_recommendation(self) -> bool:
        if self.recommended_apps is not None:
            return not self.recommended_apps.empty
        return False

    def has_tabular_result(self) -> bool:
        if self.df_result is not None:
            return not self.df_result.empty
        return False

    def generate_report(self,
                        app_name: str,
                        wrapper_csv_file: str = None,
                        csp_report_provider: Callable[[], List[str]] = lambda: [],
                        df_pprinter: Any = None,
                        output_pprinter: Any = None):

        def format_float(x: float) -> str:
            return f'{x:.2f}'

        report_content = []

        if self.is_empty():
            # Qualification tool has no output
            report_content.append(f'{app_name} tool did not generate any valid rows')
            if self.comments:
                report_content.append(Utils.gen_multiline_str(self.comments))
            return report_content

        if output_pprinter is not None:
            report_content.append(output_pprinter())

        if not self.has_gpu_recommendation():
            if not self.irrelevant_speedups:
                report_content.append(f'{app_name} tool found no recommendations for GPU.')

        if self.has_tabular_result():
            if wrapper_csv_file is not None:
                abs_path = FSUtil.get_abs_path(wrapper_csv_file)
                report_content.append(f'    - Full savings and speedups CSV report: {abs_path}')

            pretty_df = df_pprinter(self.df_result)
            if pretty_df.empty:
                # the results were reduced to no rows because of the filters
                report_content.append(
                    f'{app_name} tool found no qualified applications after applying the filters.\n'
                    f'See the CSV file for full report or disable the filters.')
            else:
                report_content.append(tabulate(pretty_df, headers='keys', tablefmt='psql', floatfmt='.2f'))
        elif not self.savings_report_flag:
            report_content.append(f'pricing information not found for ${app_name}')
        else:
            report_content.append(f'{app_name} tool found no records to show.')

        overall_speedup = 0.0
        total_apps_durations = 1.0 * self._get_total_durations()
        total_gpu_durations = self._get_total_gpu_durations()
        if total_gpu_durations > 0:
            overall_speedup = total_apps_durations / total_gpu_durations

        if not self.savings_report_flag:
            report_content.append(Utils.gen_report_sec_header('Report Summary', hrule=False))
            report_summary = [['Total applications', self._get_stats_total_apps()],
                              ['Overall estimated speedup', format_float(overall_speedup)]]
        else:
            total_app_cost = self._get_stats_total_cost()
            total_gpu_cost = self._get_stats_total_gpu_cost()
            estimated_gpu_savings = 0.0
            if total_app_cost > 0.0:
                estimated_gpu_savings = 100.0 - (100.0 * total_gpu_cost / total_app_cost)

            report_content.append(Utils.gen_report_sec_header('Report Summary', hrule=False))
            report_summary = [['Total applications', self._get_stats_total_apps()],
                              ['Overall estimated speedup', format_float(overall_speedup)],
                              ['Overall estimated cost savings', f'{format_float(estimated_gpu_savings)}%']]
        if not self.irrelevant_speedups:
            # do not display speedups stats if the speedup is being overriden by the shape recommendations
            report_summary.insert(1, ['RAPIDS candidates', self._get_stats_recommended_apps()])
        report_content.append(tabulate(report_summary, colalign=('left', 'right')))
        if self.comments:
            report_content.append(Utils.gen_report_sec_header('Notes'))
            report_content.extend(f' - {line}' for line in self.comments)
        if self.sections_generators:
            for section_generator in self.sections_generators:
                if section_generator:
                    report_content.append(Utils.gen_multiline_str(section_generator()))
        if self.has_gpu_recommendation():
            csp_report = csp_report_provider()
            if csp_report:
                report_content.extend(csp_report)
        # append an empty line at the end of the report
        report_content.append('')
        return report_content


@dataclass
class Qualification(RapidsJarTool):
    """
    Wrapper layer around Qualification Tool.
    """
    name = 'qualification'

    def _process_rapids_args(self):
        """
        Qualification tool processes extra arguments:
        1. filter out applications.
        """
        self.logger.info('Qualification tool processing the arguments')
        super()._process_rapids_args()

    def _process_cpu_cluster_args(self, offline_cluster_opts: dict = None):
        # get the name of the cpu_cluster
        cpu_cluster_arg = offline_cluster_opts.get('cpuCluster')
        if cpu_cluster_arg is not None:
            cpu_cluster_obj = self._create_migration_cluster('CPU', cpu_cluster_arg)
            self.ctxt.set_ctxt('cpuClusterProxy', cpu_cluster_obj)

    def _process_gpu_cluster_args(self, offline_cluster_opts: dict = None) -> bool:
        def _process_gpu_cluster_worker_node():
            try:
                worker_node = gpu_cluster_obj.get_worker_node()
                worker_node._pull_and_set_mc_props(cli=self.ctxt.platform.cli)  # pylint: disable=protected-access
                sys_info = worker_node._pull_sys_info(cli=self.ctxt.platform.cli)  # pylint: disable=protected-access
                gpu_info = worker_node._pull_gpu_hw_info(cli=self.ctxt.platform.cli)  # pylint: disable=protected-access
                worker_node.hw_info = NodeHWInfo(sys_info=sys_info, gpu_info=gpu_info)
            except Exception:  # pylint: disable=broad-except
                return

        gpu_cluster_arg = offline_cluster_opts.get('gpuCluster')
        cpu_cluster = self.ctxt.get_ctxt('cpuClusterProxy')
        if gpu_cluster_arg:
            gpu_cluster_obj = self._create_migration_cluster('GPU', gpu_cluster_arg)
        else:
            gpu_cluster_obj = None
            if cpu_cluster:
                # Convert the CPU instances to support gpu. Otherwise, gpuCluster is not set
                self.logger.info('Creating GPU cluster by converting the CPU cluster instances to GPU supported types')
                gpu_cluster_obj = self.ctxt.platform.migrate_cluster_to_gpu(cpu_cluster)

        self.ctxt.set_ctxt('gpuClusterProxy', gpu_cluster_obj)

        _process_gpu_cluster_worker_node()
        if cpu_cluster.is_inferred:
            # If the CPU cluster is inferred, we skip the auto-tuner as it is called after the Qualification tool.
            return gpu_cluster_obj is not None

        if gpu_cluster_obj and self.ctxt.get_rapids_auto_tuner_enabled():
            # Generate Autotuner input file for the Qualification
            # Note that we do not call the `_calculate_spark_settings(worker_node_hw_info)` method here
            # because the Qualification tool does not need to calculate the recommended Spark settings
            # as it will be part of the generated Autotuner output file.
            self._generate_autotuner_input_from_cluster(gpu_cluster_obj)

        return gpu_cluster_obj is not None

    def _process_offline_cluster_args(self):
        offline_cluster_opts = self.wrapper_options.get('migrationClustersProps', {})
        self._process_cpu_cluster_args(offline_cluster_opts)
        if self.ctxt.get_ctxt('cpuClusterProxy') is None:
            # if no cpu-cluster is defined, then we are not supposed to run cost calculations
            enable_savings_flag = False
        else:
            # if no gpu-cluster is defined, then we are not supposed to run cost calculations
            enable_savings_flag = self._process_gpu_cluster_args(offline_cluster_opts)
        self._set_savings_calculations_flag(enable_savings_flag)

    def _set_savings_calculations_flag(self, enable_flag: bool):
        self.ctxt.set_ctxt('enableSavingsCalculations', enable_flag)
        if not enable_flag:
            self.logger.info('Savings estimates are disabled because the cluster-information is '
                             'not provided.')
            # revisit the filtering-apps flag
            if self.ctxt.get_ctxt('filterApps') == QualFilterApp.SAVINGS:
                # When no cost calculations, the filters should be revisited
                # set it to none
                new_filter = QualFilterApp.ALL
                self.logger.info('Filtering criteria `filter_apps` will be reset to %s because savings '
                                 'estimates are disabled', QualFilterApp.tostring(new_filter))
                self.ctxt.set_ctxt('filterApps', new_filter)

    def __process_gpu_cluster_recommendation(self, arg_val: str):
        available_types = [filter_enum.value for filter_enum in QualGpuClusterReshapeType]
        default_recommendation_txt = self.ctxt.get_value('sparkRapids', 'cli', 'defaults',
                                                         'gpuClusterRecommendation',
                                                         'defaultRecommendation')
        if arg_val:
            try:
                selected_recommendation = QualGpuClusterReshapeType.fromstring(arg_val)
            except Exception:  # pylint: disable=broad-except
                selected_recommendation = QualGpuClusterReshapeType.fromstring(default_recommendation_txt)
                self.logger.warning(
                    'Invalid argument gpu_cluster_recommendation=%s.\n\t'
                    'Accepted options are: [%s].\n\t'
                    'Falling-back to default filter: %s',
                    arg_val, Utils.gen_joined_str(' | ', available_types), default_recommendation_txt)
        else:
            selected_recommendation = QualFilterApp.fromstring(default_recommendation_txt)
        self.ctxt.set_ctxt('gpuClusterShapeRecommendation', selected_recommendation)

    def __process_filter_args(self, arg_val: str):
        available_filters = [filter_enum.value for filter_enum in QualFilterApp]
        default_filter_txt = self.ctxt.get_value('sparkRapids', 'cli', 'defaults', 'filters',
                                                 'defaultFilter')
        if arg_val is not None:
            try:
                selected_filter = QualFilterApp.fromstring(arg_val)
            except Exception:  # pylint: disable=broad-except
                selected_filter = QualFilterApp.fromstring(default_filter_txt)
                self.logger.warning(
                    'Invalid argument filter_apps=%s.\n\t'
                    'Accepted options are: [%s].\n\t'
                    'Falling-back to default filter: %s',
                    arg_val, Utils.gen_joined_str(' | ', available_filters), default_filter_txt)
        else:
            selected_filter = QualFilterApp.fromstring(default_filter_txt)
        if self.__recommendation_is_non_standard():
            # SpeedupFilter cannot be applied with the current cluster_gpu_recommendation
            if selected_filter == QualFilterApp.SPEEDUPS:
                self.logger.info('Cannot apply Filter argument filter_apps=%s with the selected '
                                 'gpu_cluster_shape recommendation. Setting the filter to %s',
                                 QualFilterApp.tostring(selected_filter),
                                 default_filter_txt)
                selected_filter = QualFilterApp.fromstring(default_filter_txt)
        self.ctxt.set_ctxt('filterApps', selected_filter)

    def _process_external_pricing_args(self):
        cpu_cluster_price = self.wrapper_options.get('cpuClusterPrice')
        estimated_gpu_cluster_price = self.wrapper_options.get('estimatedGpuClusterPrice')
        self.ctxt.set_ctxt('source_cost', cpu_cluster_price)
        self.ctxt.set_ctxt('target_cost', estimated_gpu_cluster_price)

    def _process_price_discount_args(self):
        def check_discount_percentage(discount_type: str, discount_value: int):
            if discount_value < 0 or discount_value > 100:
                self.logger.error('%s is out of range [0, 100]', discount_type)
                raise RuntimeError(f'Invalid arguments. {discount_type} = {discount_value} is an invalid '
                                   'percentage.')

        raw_cpu_discount = self.wrapper_options.get('cpuDiscount')
        raw_gpu_discount = self.wrapper_options.get('gpuDiscount')
        raw_global_discount = self.wrapper_options.get('globalDiscount')
        if raw_global_discount is not None and (raw_cpu_discount is not None or raw_gpu_discount is not None):
            self.logger.error('Setting both global_discount and either cpu_discount or '
                              'gpu_discount is inconsistent.')
            raise RuntimeError('Invalid arguments. If global_discount is specified, no additional '
                               'discount arguments (cpu_discount or gpu_discount) should be set.')
        try:
            cpu_discount = int(raw_cpu_discount) if raw_cpu_discount is not None else 0
            gpu_discount = int(raw_gpu_discount) if raw_gpu_discount is not None else 0
            global_discount = int(raw_global_discount) if raw_global_discount is not None else 0
        except Exception as ex:
            self.logger.error('Discount arguments have incorrect type.')
            raise RuntimeError('Invalid arguments. Discount arguments cannot be converted to integer.') from ex

        check_discount_percentage('cpu_discount', cpu_discount)
        check_discount_percentage('gpu_discount', gpu_discount)
        check_discount_percentage('global_discount', global_discount)

        if global_discount != 0:
            self.ctxt.set_ctxt('cpu_discount', global_discount)
            self.ctxt.set_ctxt('gpu_discount', global_discount)
        else:
            self.ctxt.set_ctxt('cpu_discount', cpu_discount)
            self.ctxt.set_ctxt('gpu_discount', gpu_discount)

    def _create_autotuner_rapids_args(self) -> list:
        # Add the autotuner argument, also add worker-info if the autotunerPath exists
        if self.ctxt.get_rapids_auto_tuner_enabled():
            autotuner_path = self.ctxt.get_ctxt('autoTunerFilePath')
            if autotuner_path is None:
                return ['--auto-tuner']
            return ['--auto-tuner', '--worker-info', autotuner_path]
        return []

    def _create_cluster_report_args(self) -> list:
        # Add the cluster-report argument if the cluster is not defined else disable it
        if self.ctxt.get_ctxt('cpuClusterProxy') is None:
            return ['--cluster-report']
        return ['--no-cluster-report']

    def _process_custom_args(self):
        """
        Qualification tool processes extra arguments:
        1. filter out applications.
        2. gpu-device type to be used for the cost estimation.
        3. gpu_per_machine: number of gpu installed on a worker node.
        4. cuda version
        """
        gpu_device = self.ctxt.get_value('sparkRapids', 'gpu', 'device')
        gpu_device_arg = self.wrapper_options.get('gpuDevice')
        if gpu_device_arg is not None:
            gpu_device = gpu_device_arg
        gpu_per_machine = int(self.ctxt.get_value('sparkRapids', 'gpu', 'workersPerNode'))
        gpu_per_machine_arg = self.wrapper_options.get('gpuPerMachine')
        if gpu_per_machine_arg is not None:
            gpu_per_machine = gpu_per_machine_arg
        cuda = self.ctxt.get_value('sparkRapids', 'gpu', 'cudaVersion')
        cuda_arg = self.wrapper_options.get('cuda')
        if cuda_arg is not None:
            cuda = cuda_arg
        target_platform = self.wrapper_options.get('targetPlatform')
        self.ctxt.set_ctxt('targetPlatform', target_platform)
        self.ctxt.set_ctxt('gpuPerMachine', gpu_per_machine)
        self.ctxt.set_ctxt('gpuDevice', gpu_device)
        self.ctxt.set_ctxt('cuda', cuda)
        # we need to process each argument to verify it is valid. otherwise, we may crash late
        self.__process_gpu_cluster_recommendation(self.wrapper_options.get('gpuClusterRecommendation'))
        self.__process_filter_args(self.wrapper_options.get('filterApps'))

        self._process_offline_cluster_args()
        self._process_eventlogs_args()
        self._process_external_pricing_args()
        self._process_price_discount_args()
        # This is noise to dump everything
        # self.logger.debug('%s custom arguments = %s', self.pretty_name(), self.ctxt.props['wrapperCtx'])

    def __is_savings_calc_enabled(self):
        return self.ctxt.get_ctxt('enableSavingsCalculations')

    def __get_recommended_apps(self, all_rows, selected_cols=None) -> pd.DataFrame:
        speed_up_col = self.ctxt.get_value('toolOutput', 'csv', 'summaryReport',
                                           'recommendations', 'speedUp', 'columnName')
        recommended_vals = self.ctxt.get_value('toolOutput', 'csv', 'summaryReport',
                                               'recommendations', 'speedUp', 'selectedRecommendations')
        mask = all_rows[speed_up_col].isin(recommended_vals)
        if selected_cols is None:
            return all_rows.loc[mask]
        return all_rows.loc[mask, selected_cols]

    def __remap_columns_and_prune(self, all_rows) -> pd.DataFrame:
        cols_subset = self.ctxt.get_value('toolOutput', 'csv', 'summaryReport', 'columns')
        # for backward compatibility, filter out non-existing columns
        existing_cols_subset = [col for col in cols_subset if col in all_rows.columns]
        cols_map = self.ctxt.get_value('toolOutput', 'csv', 'summaryReport', 'mapColumns')
        subset_data = all_rows.loc[:, existing_cols_subset]
        if cols_map:
            for col_rename in cols_map:
                subset_data.columns = subset_data.columns.str.replace(col_rename,
                                                                      cols_map.get(col_rename),
                                                                      regex=False)

        # for TCO, group by app name and average durations, then recalculate Estimated GPU Speedup
        group_map = self.ctxt.get_value('toolOutput', 'csv', 'summaryReport', 'groupColumns')
        if group_map:
            for group_key, group_value in group_map.items():
                subset_data[group_key] = subset_data.groupby(group_value)[group_key].transform('mean')

        drop_arr = self.ctxt.get_value('toolOutput', 'csv', 'summaryReport', 'dropDuplicates')
        subset_data = subset_data.drop_duplicates(subset=drop_arr)

        notes = []
        if len(subset_data) != len(all_rows):
            notes = 'Apps with the same name are grouped together and their metrics are averaged'

        subset_data['Estimated GPU Speedup'] = subset_data['App Duration'] / subset_data['Estimated GPU Duration']

        return subset_data, notes

    def __remap_cols_for_shape_type(self,
                                    data_set: pd.DataFrame,
                                    initial_cols_set: List[str],
                                    reshape_type: QualGpuClusterReshapeType) -> pd.DataFrame:
        cols_conf = self.ctxt.get_value('local', 'output', 'processDFProps',
                                        'clusterShapeCols', 'colsPerShapeType',
                                        QualGpuClusterReshapeType.tostring(reshape_type))
        deleted_cols = cols_conf.get('excludeColumns')
        cols_map = cols_conf.get('mapColumns')
        appended_cols = cols_conf.get('appendColumns')
        if deleted_cols:
            new_cols = [col for col in initial_cols_set if col not in deleted_cols]
        else:
            new_cols = initial_cols_set[:]
        if appended_cols:
            for col_conf in appended_cols:
                col_name = col_conf.get('columnName')
                col_ind = col_conf.get('index')
                if col_ind < 0 or col_ind >= len(new_cols):
                    new_cols.append(col_name)
                else:
                    new_cols.insert(col_ind, col_name)
        subset_data = data_set.loc[:, new_cols]
        if cols_map:
            for col_rename in cols_map:
                subset_data.columns = subset_data.columns.str.replace(col_rename,
                                                                      cols_map.get(col_rename),
                                                                      regex=False)

        return subset_data

    def __generate_mc_types_conversion_report(self):
        report_content = []
        if bool(self.ctxt.platform.ctxt['notes']):
            # get the converted instance types
            node_conversions = self.ctxt.platform.ctxt['notes'].get('nodeConversions')
            if node_conversions is not None:
                report_content = [
                    Utils.gen_report_sec_header('Instance types conversions', hrule=False),
                ]
                conversion_items = []
                for mc_src, mc_target in node_conversions.items():
                    conversion_items.append([mc_src, 'to', mc_target])
                report_content.append(tabulate(conversion_items))
                report_content.append(self.ctxt.platform.get_footer_message())
        return report_content

    def __generate_recommended_configs_report(self) -> list:
        # This method will generate the report for the recommended configurations.
        # The configurations disable that section by default.
        report_content = []
        if self.ctxt.get_ctxt('recommendedConfigs'):
            conversion_items = []
            recommended_configs = self.ctxt.get_ctxt('recommendedConfigs')
            for config in recommended_configs:
                conversion_items.append([config, recommended_configs[config]])
            report_content.append(tabulate(conversion_items))
        # the report should be appended to the log_summary file
        rapids_output_dir = self.ctxt.get_rapids_output_folder()
        rapids_log_file = FSUtil.build_path(rapids_output_dir,
                                            self.ctxt.get_value('toolOutput', 'textFormat', 'summaryLog',
                                                                'fileName'))
        with open(rapids_log_file, 'a', encoding='UTF-8') as summary_log_file:
            log_report = [Utils.gen_report_sec_header('Recommended Spark configurations for running on GPUs',
                                                      hrule=False)]
            log_report.extend(report_content)
            summary_log_file.write(Utils.gen_multiline_str(log_report))
        return report_content

    def __generate_cluster_shape_report(self) -> str:
        if bool(self.ctxt.platform.ctxt['notes']):
            return Utils.gen_multiline_str(self.ctxt.platform.ctxt['notes'].get('clusterShape'))
        return None

    def __recommendation_is_non_standard(self):
        cluster_shape_type = self.ctxt.get_ctxt('gpuClusterShapeRecommendation')
        if cluster_shape_type:
            return cluster_shape_type != QualGpuClusterReshapeType.get_default()
        return False

    def __apply_non_standard_gpu_shape(self,
                                       all_apps: pd.DataFrame,
                                       cluster_workers_cnt: int,
                                       cluster_shape_t: QualGpuClusterReshapeType):
        min_w_cnt_from_conf = self.ctxt.platform.configs.get_value_silent('clusterSpecs',
                                                                          'minWorkerNodes')
        scale_factor_from_conf = self.ctxt.platform.configs.get_value_silent('clusterSpecs',
                                                                             'gpuScaleFactor')
        # get the min_worker_cnt from the qualification config in case it is not defined for the platform
        default_min_w_cnt = self.ctxt.get_value('local', 'output', 'processDFProps',
                                                'minimumWorkerCount')
        # get the scale factor from the qualification config in case it is not defined for the platform
        default_scale_factor = self.ctxt.get_value('local', 'output', 'processDFProps', 'gpuScaleFactor')
        # As you reduce nodes, performance will be slightly better than linear based on benchmarks
        scale_f = scale_factor_from_conf if scale_factor_from_conf else default_scale_factor
        min_w_cnt = min_w_cnt_from_conf if min_w_cnt_from_conf else default_min_w_cnt
        # calculate the reshape_cluster_column
        reshape_col = self.ctxt.get_value('local', 'output', 'processDFProps',
                                          'clusterShapeCols', 'columnName')
        speedup_col = 'Estimated GPU Speedup'
        gpu_dur_col = 'Estimated GPU Duration'
        cpu_dur_col = 'App Duration'

        def f_cell(x):
            return ceil(x * 100) / 100

        def calc_cluster_shape_col(df_row, min_worker_cnt: int, old_workers_cnt: int) -> pd.Series:
            gpu_speedup = df_row[speedup_col]
            # We should not worry about division by 0 because speedup is BGE 1.0
            cluster_shape = max(min_worker_cnt, ceil(scale_f * old_workers_cnt / gpu_speedup))
            return pd.Series([cluster_shape])

        def update_cols_with_new_shape(apps_df: pd.DataFrame,
                                       old_workers_cnt: int) -> (pd.DataFrame, bool):
            apps_df[gpu_dur_col] = apps_df.apply(lambda row: f_cell(
                (old_workers_cnt / row[reshape_col]) * scale_f * row[cpu_dur_col] / row[speedup_col]), axis=1)
            apps_df[speedup_col] = apps_df.apply(
                lambda row: f_cell(row[cpu_dur_col] / row[gpu_dur_col]), axis=1
            )
            return apps_df

        all_apps[[reshape_col]] = all_apps.apply(
            lambda row: calc_cluster_shape_col(row, min_w_cnt, cluster_workers_cnt), axis=1)
        recalc_speedups_flag = True
        if cluster_shape_t == QualGpuClusterReshapeType.CLUSTER:
            # the column value should be reset to the maximum of all the rows
            max_workers_cnt = all_apps[reshape_col].max()
            all_apps[reshape_col] = max_workers_cnt
            # Append a node to be part of the summary report
            reshape_msg_plain = self.ctxt.get_value('local', 'output', 'processDFProps',
                                                    'clusterShapeCols', 'noteMsg')
            self.ctxt.platform.update_ctxt_notes('clusterShape',
                                                 reshape_msg_plain.format(max_workers_cnt))
            # If max_workers_cnt EQ gpu_cluster nodes then no need to recalculate the columns
            recalc_speedups_flag = max_workers_cnt != cluster_workers_cnt
        # check if we need to recalculate the flags
        if not recalc_speedups_flag:
            return all_apps, False
        return update_cols_with_new_shape(all_apps, cluster_workers_cnt), True

    def __apply_gpu_cluster_reshape(self, all_apps: pd.DataFrame) -> (pd.DataFrame, bool):
        gpu_reshape_type = self.ctxt.get_ctxt('gpuClusterShapeRecommendation')
        gpu_cluster = ClusterReshape(self.ctxt.get_ctxt('gpuClusterProxy'))
        per_row_flag = False
        if self.__recommendation_is_non_standard():
            apps_df, per_row_flag = self.__apply_non_standard_gpu_shape(all_apps,
                                                                        gpu_cluster.get_workers_count(),
                                                                        gpu_reshape_type)
        else:
            apps_df = all_apps
        return apps_df, per_row_flag

    def __calc_apps_cost(self,
                         app_df_set: pd.DataFrame,
                         shape_col: str,
                         speedup_rec_col: str,
                         cost_per_row: bool = False):
        # used for the caching of the per-row estimator for optimizations
        saving_estimator_cache = {}
        savings_ranges = self.ctxt.get_value('local', 'output', 'processDFProps',
                                             'savingRecommendationsRanges')

        def get_costs_for_single_app(df_row, estimator: SavingsEstimator) -> pd.Series:
            raw_cpu_cost, raw_gpu_cost, _ = estimator.get_costs_and_savings(df_row['App Duration'],
                                                                            df_row['Estimated GPU Duration'])
            cpu_cost = (100 - self.ctxt.get_ctxt('cpu_discount')) / 100 * raw_cpu_cost
            gpu_cost = (100 - self.ctxt.get_ctxt('gpu_discount')) / 100 * raw_gpu_cost
            est_savings = 100.0 - ((100.0 * gpu_cost) / cpu_cost)
            # We do not want to mistakenly mark a Not-applicable app as Recommended in the savings column
            if df_row[speedup_rec_col] == 'Not Applicable':
                savings_recommendations = 'Not Applicable'
            else:
                for s_range in savings_ranges.values():
                    if s_range.get('lowerBound') <= est_savings < s_range.get('upperBound'):
                        savings_recommendations = s_range.get('title')
                        break

            # For TCO, calculating annual cost savings based on job frequency
            job_frequency = 30  # default frequency is daily
            if 'Estimated Job Frequency (monthly)' in df_row:
                job_frequency = df_row['Estimated Job Frequency (monthly)']
            annual_cost_savings = job_frequency * 12 * (cpu_cost - gpu_cost)

            return pd.Series([savings_recommendations, cpu_cost, gpu_cost,
                              est_savings, job_frequency, annual_cost_savings])

        def get_cost_per_row(df_row, reshape_col: str) -> pd.Series:
            nonlocal saving_estimator_cache
            workers_cnt = df_row[reshape_col]
            estimator_obj = saving_estimator_cache.get(workers_cnt)
            if not estimator_obj:
                # create the object and add it to the caching dict
                reshaped_cluster = ClusterReshape(self.ctxt.get_ctxt('gpuClusterProxy'),
                                                  reshape_workers_cnt=lambda x: workers_cnt)
                self.ctxt.set_ctxt('reshapedGpuClusterProxy', reshaped_cluster)
                estimator_obj = self.ctxt.platform.create_saving_estimator(self.ctxt.get_ctxt('cpuClusterProxy'),
                                                                           reshaped_cluster,
                                                                           self.ctxt.get_ctxt('target_cost'),
                                                                           self.ctxt.get_ctxt('source_cost'))
                saving_estimator_cache.setdefault(workers_cnt, estimator_obj)
            cost_pd_series = get_costs_for_single_app(df_row, estimator_obj)
            return cost_pd_series

        cost_cols = self.ctxt.get_value('local', 'output', 'costColumns')
        if not cost_per_row:
            # initialize the savings estimator only once
            reshaped_gpu_cluster = ClusterReshape(self.ctxt.get_ctxt('gpuClusterProxy'))
            self.ctxt.set_ctxt('reshapedGpuClusterProxy', reshaped_gpu_cluster)
            savings_estimator = self.ctxt.platform.create_saving_estimator(self.ctxt.get_ctxt('cpuClusterProxy'),
                                                                           reshaped_gpu_cluster,
                                                                           self.ctxt.get_ctxt('target_cost'),
                                                                           self.ctxt.get_ctxt('source_cost'))
            app_df_set[cost_cols] = app_df_set.apply(
                lambda row: get_costs_for_single_app(row, estimator=savings_estimator), axis=1)
        else:
            # this is per row calculation and saving estimator should be created for each row
            app_df_set[cost_cols] = app_df_set.apply(
                lambda row: get_cost_per_row(row, shape_col), axis=1)
        return app_df_set

    def __build_global_report_summary(self,
                                      all_apps: pd.DataFrame,
                                      csv_out: str) -> QualificationSummary:
        if all_apps.empty:
            # No need to run saving estimator or process the data frames.
            return QualificationSummary(comments=self.__generate_mc_types_conversion_report())

        apps_pruned_df, prune_notes = self.__remap_columns_and_prune(all_apps)
        recommended_apps = self.__get_recommended_apps(apps_pruned_df)
        # if the gpu_reshape_type is set to JOB then, then we should ignore recommended apps
        speedups_irrelevant_flag = self.__recommendation_is_non_standard()
        reshaped_notes = self.__generate_cluster_shape_report()
        report_comments = [prune_notes] if prune_notes else []
        if reshaped_notes:
            report_comments.append(reshaped_notes)

        pricing_config = self.ctxt.platform.configs.get_value_silent('pricing')
        target_platform = self.ctxt.get_ctxt('targetPlatform')
        if target_platform is not None:
            pricing_config = self.ctxt.platform.configs.get_value_silent('csp_pricing')
        if pricing_config is None:
            # OnPrem platform doesn't have pricing information. We do not calculate cost savings for
            # OnPrem platform if the target_platform is not specified.
            self.logger.warning('The pricing configuration for the given platform is not defined.\n\t'
                                'Savings estimates cannot be generated.')
        # enable savings report only if the price_config exists and the estimates are enabled
        launch_savings_calc = self.__is_savings_calc_enabled() and (pricing_config is not None)
        reshape_col = self.ctxt.get_value('local', 'output', 'processDFProps',
                                          'clusterShapeCols', 'columnName')
        speed_recommendation_col = self.ctxt.get_value('local', 'output', 'speedupRecommendColumn')
        apps_reshaped_df, per_row_flag = self.__apply_gpu_cluster_reshape(apps_pruned_df)

        if launch_savings_calc:
            # Now, the dataframe is ready to calculate the cost and the savings
            apps_working_set = self.__calc_apps_cost(apps_reshaped_df,
                                                     reshape_col,
                                                     speed_recommendation_col,
                                                     per_row_flag)
            df_final_result = apps_working_set
            if not apps_working_set.empty:
                self.logger.info('Generating GPU Estimated Speedup and Savings as: %s', csv_out)
                # we can use the general format as well but this will transform numbers to E+. So, stick with %f
                apps_working_set.to_csv(csv_out, float_format='%.2f')
        else:
            df_final_result = apps_reshaped_df
            if not apps_reshaped_df.empty:
                # Do not include estimated job frequency in csv file
                apps_reshaped_df = apps_reshaped_df.drop(columns=['Estimated Job Frequency (monthly)'])
                self.logger.info('Generating GPU Estimated Speedup: as %s', csv_out)
                apps_reshaped_df.to_csv(csv_out, float_format='%.2f')

        return QualificationSummary(comments=report_comments,
                                    all_apps=apps_pruned_df,
                                    recommended_apps=recommended_apps,
                                    savings_report_flag=launch_savings_calc,
                                    df_result=df_final_result,
                                    irrelevant_speedups=speedups_irrelevant_flag,
                                    sections_generators=[self.__generate_mc_types_conversion_report])

    def _process_output(self):
        def process_df_for_stdout(raw_df):
            """
            process the dataframe to be more readable on the stdout
            1- convert time durations to second
            2- shorten headers
            """
            savings_report_enabled = self.__is_savings_calc_enabled()
            # summary columns depend on the type of the generated report
            selected_cols = self.ctxt.get_value('local', 'output', 'summaryColumns',
                                                f'savingsReportEnabled{str(savings_report_enabled)}')
            # check if any filters apply
            filter_recommendation_enabled = self.ctxt.get_ctxt('filterApps') == QualFilterApp.SPEEDUPS
            filter_pos_enabled = self.ctxt.get_ctxt('filterApps') == QualFilterApp.SAVINGS

            if self.__recommendation_is_non_standard():
                # During processing of arguments phase, we verified that the filter does not conflict
                # with the shape recommendation
                raw_df = self.__remap_cols_for_shape_type(raw_df,
                                                          selected_cols,
                                                          self.ctxt.get_ctxt('gpuClusterShapeRecommendation'))
                # update the selected columns
                selected_cols = list(raw_df.columns)

            # filter by recommendations if enabled
            if filter_recommendation_enabled:
                df_row = self.__get_recommended_apps(raw_df, selected_cols)
            else:
                df_row = raw_df.loc[:, selected_cols]
            if df_row.empty:
                return df_row
            # filter by savings if enabled
            if filter_pos_enabled:
                saving_cost_col = self.ctxt.get_value('local', 'output', 'savingRecommendColumn')
                recommended_vals = self.ctxt.get_value('toolOutput', 'csv', 'summaryReport',
                                                       'recommendations', 'speedUp',
                                                       'selectedRecommendations')
                cost_mask = df_row[saving_cost_col].isin(recommended_vals)
                df_row = df_row.loc[cost_mask, selected_cols]
                if df_row.empty:
                    self.ctxt.set_ctxt('wrapperOutputContent',
                                       'Found no qualified apps for cost savings.')
                    return df_row
            time_unit = '(ms)'
            time_from_conf = self.ctxt.get_value('toolOutput', 'stdout', 'summaryReport', 'timeUnits')
            if time_from_conf == 's':
                time_unit = '(s)'
                # convert to seconds
                for column in df_row[[col for col in df_row.columns if 'Duration' in col]]:
                    df_row[column] = df_row[column].div(1000).round(2)
            # change the header to include time unit
            df_row.columns = df_row.columns.str.replace('Duration',
                                                        f'Duration{time_unit}', regex=False)
            # squeeze the header titles if enabled
            if self.ctxt.get_value('toolOutput', 'stdout', 'summaryReport', 'compactWidth'):
                col_w_conf = self.ctxt.get_value('toolOutput', 'stdout', 'summaryReport', 'columnWidth')
                for column in df_row.columns:
                    if len(column) > col_w_conf:
                        new_column_name = textwrap.fill(column, col_w_conf, break_long_words=False)
                        if new_column_name != column:
                            df_row.columns = df_row.columns.str.replace(column,
                                                                        new_column_name, regex=False)
            return df_row

        if not self._evaluate_rapids_jar_tool_output_exist():
            return
        rapids_output_dir = self.ctxt.get_rapids_output_folder()
        rapids_summary_file = FSUtil.build_path(rapids_output_dir,
                                                self.ctxt.get_value('toolOutput', 'csv', 'summaryReport', 'fileName'))
        self.ctxt.logger.debug('Rapids CSV summary file is located as: %s', rapids_summary_file)
        df = pd.read_csv(rapids_summary_file)
        cluster_info_file = self.ctxt.get_value('toolOutput', 'json', 'clusterInformation', 'fileName')
        cluster_info_file = FSUtil.build_path(rapids_output_dir, cluster_info_file)
        self._process_cluster_info_and_update_savings(cluster_info_file)
        csv_file_name = self.ctxt.get_value('local', 'output', 'fileName')
        csv_summary_file = FSUtil.build_path(self.ctxt.get_output_folder(), csv_file_name)
        report_gen = self.__build_global_report_summary(df, csv_summary_file)
        summary_report = report_gen.generate_report(app_name=self.pretty_name(),
                                                    wrapper_csv_file=csv_summary_file,
                                                    csp_report_provider=self._generate_platform_report_sections,
                                                    df_pprinter=process_df_for_stdout,
                                                    output_pprinter=self._report_tool_full_location)
        self.ctxt.set_ctxt('wrapperOutputContent', summary_report)

    def _write_summary(self):
        wrapper_out_content = self.ctxt.get_ctxt('wrapperOutputContent')
        if wrapper_out_content is not None:
            print(Utils.gen_multiline_str(wrapper_out_content))

    def _generate_section_lines(self, sec_conf: dict) -> List[str]:
<<<<<<< HEAD
        # TODO: we may like to show the scripts even when the gpu-cluster is not defined
        #      this requires that we allow to generate the script without the gpu-cluster
        if sec_conf.get('sectionID') == 'initializationScript':
            # TODO: We need to use reshaped cluster here instead of gpu cluster proxy.
            reshaped_cluster = self.ctxt.get_ctxt('reshapedGpuClusterProxy')
            override_args = reshaped_cluster.get_render_args()
            script_content = reshaped_cluster.cluster_inst.generate_init_script(overridden_args=override_args)
            return [script_content]
=======
>>>>>>> 2305c2ec
        if sec_conf.get('sectionID') == 'gpuClusterCreationScript':
            # TODO: We need to use reshaped cluster here instead of gpu cluster proxy.
            reshaped_cluster = self.ctxt.get_ctxt('reshapedGpuClusterProxy')
            override_args = reshaped_cluster.get_render_args()
            script_content = reshaped_cluster.cluster_inst.generate_create_script(overridden_args=override_args)
            highlighted_code = TemplateGenerator.highlight_bash_code(script_content)
            return ['```bash', highlighted_code, '```']
        if sec_conf.get('sectionID') == 'runUserToolsBootstrap':
            gpu_cluster = self.ctxt.get_ctxt('gpuClusterProxy')
            override_args = {'CLUSTER_NAME': '$CLUSTER_NAME'}
            script_content = gpu_cluster.generate_bootstrap_script(overridden_args=override_args)
            highlighted_code = TemplateGenerator.highlight_bash_code(script_content)
            return ['```bash', highlighted_code, '```', '']
        if sec_conf.get('sectionID') == 'gpuBootstrapRecommendedConfigs':
            # This is disabled by default in the config files
            return self.__generate_recommended_configs_report()
        return super()._generate_section_content(sec_conf)

    def _init_rapids_arg_list(self) -> List[str]:
        return super()._init_rapids_arg_list() + self._create_autotuner_rapids_args() + \
            self._create_cluster_report_args()

    def _process_cluster_info_and_update_savings(self, cluster_info_file):
        """
        Process the cluster information from the cluster info file and update savings if CPU cluster
        can be inferred and corresponding GPU cluster can be defined.

        :param cluster_info_file: File containing the cluster information.
        """
        if self.ctxt.get_ctxt('cpuClusterProxy') is not None or not self.ctxt.platform.cluster_inference_supported:
            return

        # Read cluster information from cluster info file
        try:
            with open(cluster_info_file, 'r', encoding='utf-8') as cluster_info_fp:
                cluster_info_dict = json.load(cluster_info_fp)
        except (FileNotFoundError, json.JSONDecodeError):
            self.logger.error('Failed to read cluster information from file: %s', cluster_info_file)

        if len(cluster_info_dict) != 1:
            self.logger.info('Cannot infer CPU cluster from event logs. Only single cluster is supported.')
            return

        # Infer the CPU cluster from the cluster information
        cluster_info = JSONPropertiesContainer(cluster_info_dict[0]['clusterInfo'], False)
        cpu_cluster_obj = ClusterInference(platform=self.ctxt.platform).infer_cpu_cluster(cluster_info)
        if cpu_cluster_obj is None:
            return

        # Log the inferred cluster information and set the context
        self._log_inferred_cluster_info(cpu_cluster_obj)
        self.ctxt.set_ctxt('cpuClusterProxy', cpu_cluster_obj)

        # Process gpu cluster arguments and update savings calculations flag
        offline_cluster_opts = self.wrapper_options.get('migrationClustersProps', {})
        enable_savings_flag = self._process_gpu_cluster_args(offline_cluster_opts)
        self._set_savings_calculations_flag(enable_savings_flag)

    def _log_inferred_cluster_info(self, cpu_cluster_obj):
        master_node = cpu_cluster_obj.get_master_node()
        executor_node = cpu_cluster_obj.get_worker_node(0)
        num_executors = cpu_cluster_obj.get_nodes_cnt(SparkNodeType.WORKER)
        self.logger.info('Inferred Cluster => Driver: %s, Executor: %s X %s',
                         master_node.instance_type,
                         num_executors,
                         executor_node.instance_type)


@dataclass
class QualificationAsLocal(Qualification):
    """
    Qualification tool running on local development.
    """
    description: str = 'This is the localQualification'

    def _copy_dependencies_to_remote(self):
        self.logger.info('Skipping preparing remote dependency folder')

    def _process_job_submission_args(self):
        self._process_local_job_submission_args()

    def _prepare_job_arguments(self):
        self._prepare_local_job_arguments()

    def _delete_remote_dep_folder(self):
        self.logger.debug('Local mode skipping deleting the remote workdir')

    def _download_remote_output_folder(self):
        self.logger.debug('Local mode skipping downloading the remote output workdir')

    def _archive_results(self):
        self._archive_local_results()<|MERGE_RESOLUTION|>--- conflicted
+++ resolved
@@ -804,17 +804,6 @@
             print(Utils.gen_multiline_str(wrapper_out_content))
 
     def _generate_section_lines(self, sec_conf: dict) -> List[str]:
-<<<<<<< HEAD
-        # TODO: we may like to show the scripts even when the gpu-cluster is not defined
-        #      this requires that we allow to generate the script without the gpu-cluster
-        if sec_conf.get('sectionID') == 'initializationScript':
-            # TODO: We need to use reshaped cluster here instead of gpu cluster proxy.
-            reshaped_cluster = self.ctxt.get_ctxt('reshapedGpuClusterProxy')
-            override_args = reshaped_cluster.get_render_args()
-            script_content = reshaped_cluster.cluster_inst.generate_init_script(overridden_args=override_args)
-            return [script_content]
-=======
->>>>>>> 2305c2ec
         if sec_conf.get('sectionID') == 'gpuClusterCreationScript':
             # TODO: We need to use reshaped cluster here instead of gpu cluster proxy.
             reshaped_cluster = self.ctxt.get_ctxt('reshapedGpuClusterProxy')
