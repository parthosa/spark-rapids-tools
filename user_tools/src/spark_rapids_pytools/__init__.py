# Copyright (c) 2023, NVIDIA CORPORATION.
#
# Licensed under the Apache License, Version 2.0 (the "License");
# you may not use this file except in compliance with the License.
# You may obtain a copy of the License at
#
#     http://www.apache.org/licenses/LICENSE-2.0
#
# Unless required by applicable law or agreed to in writing, software
# distributed under the License is distributed on an "AS IS" BASIS,
# WITHOUT WARRANTIES OR CONDITIONS OF ANY KIND, either express or implied.
# See the License for the specific language governing permissions and
# limitations under the License.

"""init file of the spark_rapids_pytools package."""

from spark_rapids_pytools.build import get_version

<<<<<<< HEAD
VERSION = '1.2.7'
=======
VERSION = '23.06.1'
>>>>>>> b0109ca7
__version__ = get_version(VERSION)<|MERGE_RESOLUTION|>--- conflicted
+++ resolved
@@ -16,9 +16,5 @@
 
 from spark_rapids_pytools.build import get_version
 
-<<<<<<< HEAD
-VERSION = '1.2.7'
-=======
 VERSION = '23.06.1'
->>>>>>> b0109ca7
 __version__ = get_version(VERSION)