name: Release

on:
  workflow_dispatch: # Allow manual triggering
  push:
    tags:
      - 'v*' # Trigger only on tags starting with 'v'

env:
  MAVEN_URL: "https://repo1.maven.org/maven2/com/nvidia/rapids-4-spark-tools_2.12"
  PYPI_URL: "https://pypi.org/project/spark-rapids-user-tools"

jobs:
  build:
    runs-on: ubuntu-latest

    steps:
      - name: Checkout code
        uses: actions/checkout@v2

      - name: Build Changelog
        id: build_changelog
        uses: mikepenz/release-changelog-builder-action@v4
        with:
          configuration: ".github/workflows/configuration.json" # Configuration file for the changelog builder (optional)z
          outputFile: "CHANGELOG_BODY.md"
        env:
          GITHUB_TOKEN: ${{ secrets.GITHUB_TOKEN }}

      - name: Commit and Push Changelogs
        if: steps.build_changelog.outputs.changes > 0
        run: |
          echo "Count of Changes: ${{ steps.build_changelog.outputs.changes }}"
          echo "Count of Commits: ${{ steps.build_changelog.outputs.commits }}"
<<<<<<< HEAD
          echo "Count of PRs: ${{ steps.build_changelog.outputs.pull_requests }}"
=======
>>>>>>> 0f3f15e9
          
          CURRENT_DATE=$(date +'%Y-%m-%d')
          BRANCH_URL=https://github.com/$GITHUB_REPOSITORY/tree/${{ github.ref_name }}
          echo -e "\n<br/>\n" > CURRENT_CHANGELOG.md
          echo "## Release [${{ github.ref_name }}]($BRANCH_URL)" >> CURRENT_CHANGELOG.md
          echo "Generated on $CURRENT_DATE" >> CURRENT_CHANGELOG.md
          cat CURRENT_CHANGELOG.md CHANGELOG_BODY.md >> TEMP_CHANGELOG.md
          cat TEMP_CHANGELOG.md CHANGELOG.md > NEW_CHANGELOG.md

          git config user.name "GitHub Actions"
          git config user.email "actions@github.com"

          git fetch origin main
          git checkout main
          mv NEW_CHANGELOG.md CHANGELOG.md
          git add CHANGELOG.md
          git commit -m "Update changelogs"
          git push origin main

      - name: Set Version Number
        id: set_version
        run: |
          # Extract version number from the tag (e.g., 'v1.2.3' -> '1.2.3')
          VERSION=${{ github.ref_name }}
          VERSION=${VERSION#v}  # Remove 'v' prefix

          # Set the extracted version as an environment variable
          echo "VERSION=${VERSION}" >> $GITHUB_ENV

      - name: Create Release
        id: create_release
        uses: actions/create-release@v1
        env:
          GITHUB_TOKEN: ${{ secrets.GITHUB_TOKEN }}
        with:
          tag_name: ${{ github.ref }} # Use the version number from the tag
          release_name: ${{ github.ref }} # Use the version number as the release name
          body: |
            ## Packages
            
            - Maven Release: ${{ env.MAVEN_URL }}/${{ env.VERSION }}
            - PyPI Package: ${{ env.PYPI_URL }}
            
            ## Changes
            ${{ steps.build_changelog.outputs.changelog }}
          draft: false<|MERGE_RESOLUTION|>--- conflicted
+++ resolved
@@ -32,10 +32,7 @@
         run: |
           echo "Count of Changes: ${{ steps.build_changelog.outputs.changes }}"
           echo "Count of Commits: ${{ steps.build_changelog.outputs.commits }}"
-<<<<<<< HEAD
           echo "Count of PRs: ${{ steps.build_changelog.outputs.pull_requests }}"
-=======
->>>>>>> 0f3f15e9
           
           CURRENT_DATE=$(date +'%Y-%m-%d')
           BRANCH_URL=https://github.com/$GITHUB_REPOSITORY/tree/${{ github.ref_name }}
